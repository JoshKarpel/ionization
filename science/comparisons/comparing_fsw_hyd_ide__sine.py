import logging
import os
import itertools

import numpy as np
import simulacra as si
from simulacra.units import *

import ionization as ion
import ionization.integrodiff as ide

FILE_NAME = os.path.splitext(os.path.basename(__file__))[0]
OUT_DIR = os.path.join(os.getcwd(), 'out', FILE_NAME)
SIM_LIB = os.path.join(OUT_DIR, 'simlib')

logman = si.utils.LogManager('simulacra', 'ionization', stdout_logs = True, stdout_level = logging.DEBUG)

PLOT_KWARGS = dict(
    target_dir = OUT_DIR,
    img_format = 'png',
    fig_dpi_scale = 3,
)


def run(spec):
    with logman as logger:
        sim = si.utils.find_or_init_sim(spec, search_dir = SIM_LIB)

        logger.info(sim.info())
        if not sim.status == si.STATUS_FIN:
            sim.run_simulation()
            sim.save(target_dir = SIM_LIB)
            logger.info(sim.info())

        sim.plot_wavefunction_vs_time(show_vector_potential = 'vel' in sim.name, **PLOT_KWARGS)

        return sim


if __name__ == '__main__':
    with logman as logger:
        photon_energies = np.array([1, 10, 15, 20, 30]) * eV
        amplitudes = np.array([.025, .05, .1, .5, 1, 3]) * atomic_electric_field

        front_periods = 1
        plat_periods = 3
        end_periods = plat_periods + (2 * front_periods) + .1

        for photon_energy, amplitude in itertools.product(photon_energies, amplitudes):
            efield = ion.SineWave.from_photon_energy(photon_energy, amplitude = amplitude)
            efield.window = ion.SmoothedTrapezoidalWindow(time_front = front_periods * efield.period, time_plateau = plat_periods * efield.period)

            test_width = 1 * bohr_radius
            test_charge = 1 * electron_charge
            test_mass = 1 * electron_mass
            potential_depth = 36.831335 * eV

            internal_potential = ion.FiniteSquareWell(potential_depth = potential_depth, width = test_width)

            shared_kwargs = dict(
                test_width = test_width,
                test_charge = test_charge,
                test_mass = test_mass,
                potential_depth = potential_depth,
                electric_potential = efield,
                time_initial = 0,
                time_final = end_periods * efield.period,
                time_step = 1 * asec,
                electric_potential_dc_correction = True,
                x_bound = 200 * bohr_radius,
                x_points = 2 ** 12,
                r_bound = 200 * bohr_radius,
                r_points = 800,
                l_bound = 400,
                mask = ion.RadialCosineMask(inner_radius = 175 * bohr_radius, outer_radius = 200 * bohr_radius),
                use_numeric_eigenstates = True,
                numeric_eigenstate_max_energy = 10 * eV,
                numeric_eigenstate_max_angular_momentum = 10,
                time_step_minimum = 1 * asec,
                time_step_maximum = 10 * asec,
                error_on = 'da/dt',
                epsilon = 1e-6,
                analytic_eigenstate_type = ion.FiniteSquareWellState,
                checkpoints = True,
                checkpoint_dir = SIM_LIB,
                store_data_every = 1,
            )

            prefix = f'E={uround(photon_energy, eV, 3)}eV_amp={uround(amplitude, atomic_electric_field, 3)}aef'
            fsw_initial_state = ion.FiniteSquareWellState.from_potential(internal_potential, mass = test_mass)

            specs = [
                ion.LineSpecification(
                    prefix + '__fsw_len',
                    internal_potential = internal_potential,
                    initial_state = fsw_initial_state,
                    evolution_gauge = 'LEN',
                    **shared_kwargs,
                ),
                # ion.LineSpecification(
                #     prefix + '__fsw_vel',
                #     internal_potential = internal_potential,
                #     initial_state = ion.FiniteSquareWellState.from_potential(internal_potential, mass = test_mass),
                #     evolution_gauge = 'VEL',
                #     **shared_kwargs,
                # ),
                ion.SphericalHarmonicSpecification(
                    prefix + '__hyd_len',
                    evolution_gauge = 'LEN',
                    **shared_kwargs,
                ),
                # ion.SphericalHarmonicSpecification(
                #     prefix + '__hyd_vel',
                #     evolution_gauge = 'VEL',
                #     **shared_kwargs,
                # ),
                ide.IntegroDifferentialEquationSpecification(
                    prefix + '__ide_len',
                    prefactor = ide.gaussian_prefactor_LEN(test_width, test_charge),
                    kernel = ide.gaussian_kernel_LEN,
                    kernel_kwargs = {'tau_alpha': ide.gaussian_tau_alpha_LEN(test_width, test_mass)},
                    test_energy = fsw_initial_state.energy,
                    evolution_gauge = 'LEN',
                    evolution_method = 'ARK4',
                    **shared_kwargs,
                ),
<<<<<<< HEAD
                ide.IntegroDifferentialEquationSpecification(
                    prefix + '__ide_vel',
                    prefactor = ide.gaussian_prefactor_VEL(test_width, test_charge, test_mass),
                    kernel = ide.gaussian_kernel_VEL,
                    kernel_kwargs = {'tau_alpha': ide.gaussian_tau_alpha_VEL(test_width, test_mass),
                                     'width': test_width},
                    test_energy = fsw_initial_state.energy,
                    evolution_gauge = 'VEL',
                    evolution_method = 'ARK4',
                    **shared_kwargs,
                )
=======
                # ide.IntegroDifferentialEquationSpecification(
                #     prefix + '__ide_vel',
                #     prefactor = ide.gaussian_prefactor_VEL(test_width, test_charge, test_mass),
                #     kernel = ide.gaussian_kernel_VEL,
                #     kernel_kwargs = {'tau_alpha': ide.gaussian_tau_alpha_VEL(test_width, test_mass),
                #                      'width': test_width},
                #     evolution_gauge = 'VEL',
                #     evolution_method = 'ARK4',
                #     **shared_kwargs,
                # )
>>>>>>> c49fc545
            ]

            results = si.utils.multi_map(run, specs, processes = 4)

            final_initial_state_overlaps = []
            with open(os.path.join(OUT_DIR, f'results__{prefix}.txt'), mode = 'w') as file:
                for r in results:
                    try:
                        final_initial_state_overlap = r.state_overlaps_vs_time[r.spec.initial_state][-1]
                        file.write(f'{final_initial_state_overlap} : {r.name}\n')
                    except AttributeError:  # ide simulation
                        final_initial_state_overlap = r.a2[-1]
                        file.write(f'{final_initial_state_overlap} : {r.name}\n')
                    final_initial_state_overlaps.append(final_initial_state_overlap)

                file.write('\n\n\n')

                for r in results:
                    file.write(str(r.info()) + '\n')

            styles = {'len': '-', 'vel': '--'}
            colors = {'hyd': 'C0', 'fsw': 'C1', 'ide': 'C2'}


            def get_style_and_color_keys(name):
                for key in styles:
                    if key in name:
                        key_style = key
                for key in colors:
                    if key in name:
                        color_style = key

                return key_style, color_style


            y_data = []
            y_kwargs = []
            for r in results:
                key_style, key_color = get_style_and_color_keys(r.name)
                y_kwargs.append({'linestyle': styles[key_style], 'color': colors[key_color]})
                try:
                    y_data.append(r.state_overlaps_vs_time[r.spec.initial_state])
                except AttributeError:  # ide simulation
                    y_data.append(r.a2)

            si.vis.xxyy_plot(
                f'comparison__{prefix}',
                list(r.data_times for r in results),
                y_data,
                line_labels = (r.name[-7:] if 'line' not in r.name else r.name[-8:] for r in results),
                line_kwargs = y_kwargs,
                x_label = r'$t$', x_unit = 'asec',
                y_label = 'Initial State Population',
                **PLOT_KWARGS,
            )

            y_lower_limit, y_upper_limit = si.vis.get_axis_limits([1 - x for x in final_initial_state_overlaps], log = True, log_pad = 2)
            si.vis.xxyy_plot(
                f'comparison__{prefix}__log',
                list(r.data_times for r in results),
                y_data,
                line_labels = (r.name[-7:] if 'line' not in r.name else r.name[-8:] for r in results),
                line_kwargs = y_kwargs,
                x_label = r'$t$', x_unit = 'asec',
                y_label = 'Initial State Population',
                y_log_axis = True,
                y_lower_limit = y_lower_limit, y_upper_limit = y_upper_limit, y_log_pad = 1,
                **PLOT_KWARGS,
            )<|MERGE_RESOLUTION|>--- conflicted
+++ resolved
@@ -124,7 +124,6 @@
                     evolution_method = 'ARK4',
                     **shared_kwargs,
                 ),
-<<<<<<< HEAD
                 ide.IntegroDifferentialEquationSpecification(
                     prefix + '__ide_vel',
                     prefactor = ide.gaussian_prefactor_VEL(test_width, test_charge, test_mass),
@@ -136,18 +135,6 @@
                     evolution_method = 'ARK4',
                     **shared_kwargs,
                 )
-=======
-                # ide.IntegroDifferentialEquationSpecification(
-                #     prefix + '__ide_vel',
-                #     prefactor = ide.gaussian_prefactor_VEL(test_width, test_charge, test_mass),
-                #     kernel = ide.gaussian_kernel_VEL,
-                #     kernel_kwargs = {'tau_alpha': ide.gaussian_tau_alpha_VEL(test_width, test_mass),
-                #                      'width': test_width},
-                #     evolution_gauge = 'VEL',
-                #     evolution_method = 'ARK4',
-                #     **shared_kwargs,
-                # )
->>>>>>> c49fc545
             ]
 
             results = si.utils.multi_map(run, specs, processes = 4)
