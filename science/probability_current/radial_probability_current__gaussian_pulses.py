--- conflicted
+++ resolved
@@ -51,11 +51,7 @@
         pulse_type = ion.GaussianPulse
 
         pulse_widths = np.array([50, 100, 200, 400, 800]) * asec
-<<<<<<< HEAD
-        fluences = np.array([.1, 1, 10]) * Jcm2
-=======
         fluences = np.array([.1, 1, 10, 20]) * Jcm2
->>>>>>> 16ca7989
         phases = [0, pi / 4, pi / 2]
         number_of_cycles = [2, ]
 
